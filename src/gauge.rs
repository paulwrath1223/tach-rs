--- conflicted
+++ resolved
@@ -23,22 +23,22 @@
 /// has a 20ms period, and only one 'command' can be sent during that time
 const MIN_UPDATE_DELAY: embassy_time::Duration = embassy_time::Duration::from_millis(20);
 
-/// the maximum RPM value that can be displayed. Higher values will be checked for and handled, 
+/// the maximum RPM value that can be displayed. Higher values will be checked for and handled,
 /// but this value is used for scaling.
-const GAUGE_MAX_RPM: f64 = 9000.0; 
+const GAUGE_MAX_RPM: f64 = 9000.0;
 
 
 #[embassy_executor::task]
 pub async fn gauge_task(r: GaugePins) {
     let receiver = GAUGE_EVENT_CHANNEL.receiver();
     let sender = INCOMING_EVENT_CHANNEL.sender();
-    
+
     let mut neo_p_data: [RGB8; NUM_LEDS] = [BLACK; NUM_LEDS];
-    
+
     let Pio { mut common, sm0, .. } = Pio::new(r.led_pio, Irqs);
     let mut ws2812: Ws2812<embassy_rp::peripherals::PIO1, 0, NUM_LEDS> = Ws2812::new(&mut common, sm0, r.led_dma, r.neo_pixel);
 
-    
+
     let Pio { mut common, sm0, .. } = Pio::new(r.servo_pio, Irqs);
     let pwm_pio = PwmPio::new(&mut common, sm0, r.servo_pin);
     let mut servo = ServoBuilder::new(pwm_pio)
@@ -90,24 +90,17 @@
 
 
 fn do_backlight(neo_p_data: &mut [RGB8; NUM_LEDS], value: f64, is_backlight_on: bool){
-<<<<<<< HEAD
-=======
-    let normalized_val: usize = (19.0 * value / GAUGE_MAX_RPM).clamp(0.0, 19.0) as usize;
->>>>>>> c7571d4f
-    
+
     const INITIAL_INDICATOR_START_INDEX: usize = 0;
     const NUMERICAL_BACLIGHT_START_INDEX: usize = 4;
     const NEEDLE_BACKLIGHT_START_INDEX: usize = 29;
     const FINAL_INDICATOR_START_INDEX: usize = 31;
-    
-<<<<<<< HEAD
+
     const NUM_IND_LEDS: f64 = NEEDLE_BACKLIGHT_START_INDEX as f64 - NUMERICAL_BACLIGHT_START_INDEX as f64;
 
     let rpm_index_in_indicator_leds: usize = (NUM_IND_LEDS * value / GAUGE_MAX_RPM)
         .clamp(0.0, NUM_IND_LEDS) as usize;
-    
-=======
->>>>>>> c7571d4f
+
     
     let dim_factor: f32 = if is_backlight_on {
         BACKLIGHT_BRIGHT_BRIGHTNESS_MULTIPLIER
@@ -119,16 +112,12 @@
     }
     for i in INITIAL_INDICATOR_START_INDEX..NUMERICAL_BACLIGHT_START_INDEX {
         let indicator_index = i-INITIAL_INDICATOR_START_INDEX;
-<<<<<<< HEAD
         if i <= rpm_index_in_indicator_leds{
             neo_p_data[i] = dim_color_by_factor(wheel(((indicator_index*10)%256) as u8), dim_factor);
         } else {
             neo_p_data[i] = BLACK;
         }
-        
-=======
-        neo_p_data[i] = dim_color_by_factor(wheel(((indicator_index*10)%256) as u8), dim_factor);
->>>>>>> c7571d4f
+
     }
     for i in NUMERICAL_BACLIGHT_START_INDEX..NEEDLE_BACKLIGHT_START_INDEX {
         neo_p_data[i] = dim_color_by_factor(WHITE, dim_factor);
